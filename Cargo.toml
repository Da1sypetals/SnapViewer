[package]
name = "snapviewer"
version = "0.0.0"
edition = "2024"
authors = ["da1sypetals"]


[[bin]]
name = "viewer"
path = "src/main.rs"


[[bin]]
name = "sql-repl"
path = "src/database/repl.rs"


[dependencies]
anyhow = "1.0.98"
clap = "4.5.39"
indicatif = "0.17.11"
log = "0.4.27"
nalgebra = "0.33.2"
pretty_env_logger = "0.5.0"
rand = "0.9.1"
rusqlite = "0.36.0"
rustyline = "16.0.0"
serde = { version = "1.0.219", features = ["derive"] }
serde_json = "1.0.140"
three-d = { version = "0.18.2", features = ["text"] }
<<<<<<< HEAD
zip = "4.0.0"
=======
zip = "4.0.0"


[features]
bundled-sqlite = ["rusqlite/bundled"]
>>>>>>> a5145f36
<|MERGE_RESOLUTION|>--- conflicted
+++ resolved
@@ -28,12 +28,8 @@
 serde = { version = "1.0.219", features = ["derive"] }
 serde_json = "1.0.140"
 three-d = { version = "0.18.2", features = ["text"] }
-<<<<<<< HEAD
-zip = "4.0.0"
-=======
 zip = "4.0.0"
 
 
 [features]
-bundled-sqlite = ["rusqlite/bundled"]
->>>>>>> a5145f36
+bundled-sqlite = ["rusqlite/bundled"]